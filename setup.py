#########################################
# setup.py                              #
# Setup for PyBKT                       #
#                                       #
# @author Anirudhan Badrinath           #
# Last edited: 01 April 2020            #
#########################################

import numpy as np, os
from os.path import normpath as npath
import sys
from shutil import copyfile, move
import subprocess as s
from sysconfig import get_paths
from setuptools import setup, Extension

sys.tracebacklimit = 0

FILES = {'synthetic_data_helper.cpp': 'source-cpp/pyBKT/generate/',
         'predict_onestep_states.cpp': 'source-cpp/pyBKT/fit/', 
         'E_step.cpp': 'source-cpp/pyBKT/fit/'}

ALL_COMPILE_ARGS = ['-c', '-fPIC', '-w', '-fopenmp', '-O3']
ALL_LINK_ARGS = ['-fopenmp']
ALL_LIBRARIES = ['crypt', 'pthread', 'dl', 'util', 'm']
INCLUDE_DIRS = sys.path + [np.get_include(), 'source-cpp/pyBKT/Eigen/', get_paths()['include']] + \
                ([os.environ['BOOST_INCLUDE']] if 'BOOST_INCLUDE' in os.environ \
                                                 else [])
LIBRARY_DIRS = [os.environ['LD_LIBRARY_PATH']] if 'LD_LIBRARY_PATH' in os.environ \
                                               else []
def find_library_dirs():
    lst = []
    try:
        os.system("whereis libboost_python | cut -d' ' -f 2 | sed 's/libboost.*//' > np-include.info")
        lst.append(open("np-include.info", "r").read().strip())
    except:
        pass
    os.system("python3-config --exec-prefix > np-include.info")
    lst.append(open("np-include.info", "r").read().strip() + "/lib")
    return lst

def find_dep_lib_dirs():
    lst = []
    try:
        os.system("ldconfig -p | grep libboost_python | sort -r | head -n1 | cut -d\">\" -f2 | xargs | sed 's/libboost.*//' > np-include.info")
        lst.append(open("np-include.info", "r").read().strip())
    except:
        pass
    os.system("python3-config --exec-prefix > np-include.info")
    lst.append(open("np-include.info", "r").read().strip() + "/lib")
    return lst

def find_dep_lib_name(l = None):
    try:
        if l is None:
            os.system("ldconfig -p | grep libboost_python | sort -r | head -n1 | cut -d'>' -f1 | xargs | sed 's/.so.*//' | sed 's/.*lib//' > np-include.info")
        else:
            os.system("ls " + l + "/libboost_pytho* | sort -r | head -n1 | cut -d'>' -f1 | xargs | sed 's/.so.*//' | sed 's/.*lib//' > np-include.info")
        return open("np-include.info", "r").read().strip()
    except:
        return "boost_python"

def find_numpy_lib(l):
    try:
        os.system("ls " + l + "/libboost_numpy* | sort -r | head -n1 | cut -d'>' -f1 | xargs | sed 's/.so.*//' | sed 's/.*lib//' > np-include.info")
        return open("np-include.info", "r").read().strip()
    except:
        return "boost_numpy"

def find_boost_version():
    try:
        os.system("cat $(whereis boost | awk '{print $2}')/version.hpp | grep \"#define BOOST_LIB_VERSION\" | awk '{print $3}' | sed 's\\\"\\\\g' > np-include.info")
<<<<<<< HEAD
=======
        if 'BOOST_INCLUDE' in os.environ:
            os.system("cat $BOOST_INCLUDE/version.hpp | grep \"#define BOOST_LIB_VERSION\" | awk '{print $3}' | sed 's\\\"\\\\g' > np-include.info")
>>>>>>> d02007c5
        return int(open("np-include.info", "r").read().strip().replace('_', ''))
    except:
        if 'BOOST_INCLUDE' in os.environ:
            os.system("cat $(BOOST_INCLUDE)/version.hpp | grep \"#define BOOST_LIB_VERSION\" | awk '{print $3}' | sed 's\\\"\\\\g' > np-include.info")
            return int(open("np-include.info", "r").read().strip().replace('_', ''))
        return 165

def copy_files(l, s):
    for i in l:
        copyfile(npath(s + "/" + i), npath(l[i] + "/" + i))

def clean():
    global LIBRARY_DIRS, ALL_LIBRARIES
    os.remove('np-include.info')
    LIBRARY_DIRS = [i for i in LIBRARY_DIRS if i != ""]
    ALL_LIBRARIES = [i for i in ALL_LIBRARIES if i != ""]

with open('README.md', encoding='utf-8') as f:
    long_description = f.read()

if LIBRARY_DIRS:
    ALL_LIBRARIES.append(find_dep_lib_name(os.environ['LD_LIBRARY_PATH']))

if find_boost_version() < 165:
    copy_files(FILES, npath('source-cpp/.DEPRECATED'))
    LIBRARY_DIRS += find_dep_lib_dirs()
    if 'LD_LIBRARY_PATH' in os.environ:
        ALL_LIBRARIES.append(find_dep_lib_name(os.environ['LD_LIBRARY_PATH']))
    else:    
        ALL_LIBRARIES.append(find_dep_lib_name())
else:
    copy_files(FILES, npath('source-cpp/.NEW'))
    LIBRARY_DIRS += find_library_dirs()
    if 'LD_LIBRARY_PATH' in os.environ:
        ALL_LIBRARIES.append(find_dep_lib_name(os.environ['LD_LIBRARY_PATH']))
        ALL_LIBRARIES.append(find_numpy_lib(os.environ['LD_LIBRARY_PATH']))
    else:
        ALL_LIBRARIES += ['boost_python3', 'boost_numpy3']

clean()

module1 = Extension('pyBKT/generate/synthetic_data_helper',
                    sources = [npath('source-cpp/pyBKT/generate/synthetic_data_helper.cpp')], 
                    include_dirs = INCLUDE_DIRS,
                    extra_compile_args = ALL_COMPILE_ARGS,
                    library_dirs = LIBRARY_DIRS, 
                    libraries = ALL_LIBRARIES, 
                    extra_link_args = ALL_LINK_ARGS)

module2 = Extension('pyBKT/fit/E_step', 
                    sources = [npath('source-cpp/pyBKT/fit/E_step.cpp')],
                    include_dirs = INCLUDE_DIRS,
                    extra_compile_args = ALL_COMPILE_ARGS,
                    library_dirs = LIBRARY_DIRS, 
                    libraries = ALL_LIBRARIES, 
                    extra_link_args = ALL_LINK_ARGS)

module3 = Extension('pyBKT/fit/predict_onestep_states',
                    sources = [npath('source-cpp/pyBKT/fit/predict_onestep_states.cpp')],
                    include_dirs = INCLUDE_DIRS,
                    extra_compile_args = ALL_COMPILE_ARGS,
                    library_dirs = LIBRARY_DIRS, 
                    libraries = ALL_LIBRARIES, 
                    extra_link_args = ALL_LINK_ARGS)

setup(
    name="pyBKT",
    version="1.0.1",
    author="Zachary Pardos, Anirudhan Badrinath, Matthew Jade Johnson, Christian Garay",
    author_email="zp@berkeley.edu, abadrinath@berkeley.edu, mattjj@csail.mit.edu, c.garay@berkeley.edu",
    license = 'MIT',
    description="PyBKT - Python Implentation of Bayesian Knowledge Tracing",
    url="https://github.com/CAHLR/pyBKT",
    download_url = 'https://github.com/CAHLR/pyBKT/archive/1.0.tar.gz',
    keywords = ['BKT', 'Bayesian Knowledge Tracing', 'Bayesian Network', 'Hidden Markov Model', 'Intelligent Tutoring Systems', 'Adaptive Learning'],
    classifiers=[
        'Programming Language :: Python :: 3.5',
        'Programming Language :: Python :: 3.6',
        'Programming Language :: Python :: 3.7',
        'Programming Language :: Python :: 3.8',
        "License :: OSI Approved :: MIT License",
        "Operating System :: OS Independent",
    ],
    long_description = long_description,
    long_description_content_type='text/markdown',
    packages=['pyBKT', 'pyBKT.generate', 'pyBKT.fit', 'pyBKT.util'],
    package_dir = { 'pyBKT': npath('source-cpp/pyBKT'),
                    'pyBKT.generate': npath('source-cpp/pyBKT/generate'),
                    'pyBKT.fit': npath('source-cpp/pyBKT/fit'),
                    'pyBKT.util': npath('source-cpp/pyBKT/util')},
    install_requires = ["numpy"],
    ext_modules = [module1, module2, module3]
)<|MERGE_RESOLUTION|>--- conflicted
+++ resolved
@@ -70,15 +70,10 @@
 def find_boost_version():
     try:
         os.system("cat $(whereis boost | awk '{print $2}')/version.hpp | grep \"#define BOOST_LIB_VERSION\" | awk '{print $3}' | sed 's\\\"\\\\g' > np-include.info")
-<<<<<<< HEAD
-=======
-        if 'BOOST_INCLUDE' in os.environ:
-            os.system("cat $BOOST_INCLUDE/version.hpp | grep \"#define BOOST_LIB_VERSION\" | awk '{print $3}' | sed 's\\\"\\\\g' > np-include.info")
->>>>>>> d02007c5
         return int(open("np-include.info", "r").read().strip().replace('_', ''))
     except:
         if 'BOOST_INCLUDE' in os.environ:
-            os.system("cat $(BOOST_INCLUDE)/version.hpp | grep \"#define BOOST_LIB_VERSION\" | awk '{print $3}' | sed 's\\\"\\\\g' > np-include.info")
+            os.system("cat $BOOST_INCLUDE/version.hpp | grep \"#define BOOST_LIB_VERSION\" | awk '{print $3}' | sed 's\\\"\\\\g' > np-include.info")
             return int(open("np-include.info", "r").read().strip().replace('_', ''))
         return 165
 
